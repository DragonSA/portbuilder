X.Y.Z - YYYY MMM DD:
<<<<<<< HEAD
 * Added '-j' option to tune concurrency
 * Removed '--force' and '--force-all' option to simplify code
 * Fixes:
   * Partial fix for bug 0.1.3.1-0 (superseded by bug 0.1.5-0)
=======
 * Use the DependHandler to install ports (i.e. explicit ports can now be
    installed directly from repo or package if --method prescribes that)
>>>>>>> 50743c32

0.1.4.1 - 2012 April 23:
 * Fixes:
   * Fix assertion for Port.build_stage (error prevented any port building)
   * Suppress questions from pkgng (s/ALWAYS_ASSUME_YES/ASSUME_ALWAYS_YES/)

0.1.4 - 2012 April 22:
 * Support pkgng as an alternative package manager
 * Support installing packages from a repository
 * Support port pre-cleaning
 * Support dynamic defaults from /etc/make.conf (i.e. DEPENDS_(PRE)CLEAN)
 * Major code cleanup and refactor effort
 * Switch to a revised milestone schedule
 * Fixes:
   * Fix assertion when using PKGINSTALL builder
   * If kevent fails with EINTR then retry command again

0.1.3.1 - 2011 July 21:
 * Install project meta files, for port
 * Add copyright notice (FreeBSD style BSD license)
 * Fixes:
   * Ordering of ports in Top-style monitor
   * Upgrading multiple ports with -u flag (-U is preferred)
   * Many fixes to the build logic (depend resolution and stage checks)

0.1.3: 2011 June 19:
 * Implemented a kqueue (external) event handler
 * Remove the use of callback (use Signal instead)
 * Add multiple methods (with fallback) to resolve a port
 * Obey -DUSE_PACKAGE_DEPENDS (see previous item)
 * Create a persistent stage (and stage) tracker based on signals from builders
 * Improve performance by:
   * Skipping exception check from subprocess
   * Caching variables used by Mk/bsd.port.mk and Mk/bsd.port.subdir.mk
   * Use StateTracker for Top UI

0.1.2 - 2011 April 16:
 * Rename to portbuilder (and pyport->libpb)
 * Use python/distutils to make program installable
 * Add support for profiling internals (use gprof2dot to parse output)
 * Add FreeBSD port (currently only -devel)

0.1.1 - 2011 March 16:
 * Add support for fetch_only mode
 * Add support for (recursive) update mode
 * Cleanup after port completion
 * Allow program to be terminated prematurely
 * Add support for building ports in a chroot environment
 * Add internal support for cross building (convenience)
 * Add package building

0.1.0 - 2011 February 15:
 *  Rewrite of pypkg (now pyport) to remove need for threads

0.0.5 - 2008 November 17:
 * Speedups in:
   - pkg_version
   * CacheDB:
     - Caching of port data
     - Caching of fetched files
   - AutoExit (move to quick notification)
   - PortCache (reduced duplicate jobs)
 * Fix monitor when console access is required (config and interactive build)
 * Port:
   - Self cleaning and precleaning (with precision cleaning)
   - Add logging of port targets
   - Handle pkg-message
   - config stage only calls config when needed
   - fetch exclusion based on files fetching
   - Proper handling of non privileged building (via sudo)

0.0.4 - 2008 October 29:
 * pypkg:
   * Add a stripped down version that can
     - Install/upgrade ports
     - Make packages
     - Allow variables to be passed to make
     - fetch only
     - No op (just prints the commands)
   * Initial support for making INDEX (still too slow)
 * Port:
   - Can clean ports
 * Rename TargetBuilder to StageBuilder
 * Create progress monitor for the build process (aka top mode)
 * Create progress monitor type 2 (aka stat mode)
 * Implement proper thread/system shutdown:
   - Create interrupt handlers
   - Create exit handlers
   - Provide easy interface for running main
 * Cleanup the use of tools
 * Create proper statistical handling of data (with easy collection methods)
 * Allow KeyboardInterrupt to terminate program:
   - Get threads to terminate kindly
 * PortCache:
   - Normalise name (for getters)
 * WorkerQueue:
   - Add terminate and kill functions (to clean off threads)


0.0.3 - 2008 September 30:
 * Port:
   - Make thread safe
   - Use TargetBuilder to handle stages
   - Make depends allocate late
   - Stage resolution fixes
 * DependHandler:
   - Make thread safe
   - Allow constructor to initialise dependencies
   - Add getters for dependencies and dependants (ports and/or field)
 * WorkerQueue:
   - Have all threads terminate on exit()
 * queue:
   - Add installer queue
 * make:
   - Rename pre_target to pre_cmd
   - Handle pipes properly
   - Allow disabling of pre_cmd
   - Condense functionality
 * Create ordering logic for building (and resolving dependants)
 * Remove make_target from global import

0.0.2 - 2008 August 30:
 * Port:
   - Update attribute tables and fixers
   - Late allocation for dependent handler
   - Create handlers for targets
   - Refractured handler code
 * PortDepend:
   - Implement with API and pseudo working code
 * make:
   - Handles environment variables
   - Executor for make targets

0.0.1 - 2008 July 19:
 * Port:
   - Basic Port class created
   - Version information about build and install status
   - Generic attribute support
   - Port creation filterable (to prevent all dependants being created at once)
 * PortCache:
   - Live cache of ports
   - Handles adding ports to the queue for construction
   - Creates a Port on-demand
 * WorkerQueue:
   - Dynamic pool of workers to execute jobs
   - Workers created on-demand
   - Worker pool (numbers) dynamically adjustable
   - Workers terminate when idle<|MERGE_RESOLUTION|>--- conflicted
+++ resolved
@@ -1,13 +1,10 @@
 X.Y.Z - YYYY MMM DD:
-<<<<<<< HEAD
  * Added '-j' option to tune concurrency
  * Removed '--force' and '--force-all' option to simplify code
+ * Use the DependHandler to install ports (i.e. explicit ports can now be
+    installed directly from repo or package if --method prescribes that)
  * Fixes:
    * Partial fix for bug 0.1.3.1-0 (superseded by bug 0.1.5-0)
-=======
- * Use the DependHandler to install ports (i.e. explicit ports can now be
-    installed directly from repo or package if --method prescribes that)
->>>>>>> 50743c32
 
 0.1.4.1 - 2012 April 23:
  * Fixes:
