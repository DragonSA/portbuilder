<<<<<<< HEAD
X.Y.Z - YYYY MMM DD:
=======
0.1.5.4 - 2012 October 26:
 * Fixes:
   * ordering of jobs
   * auto (dependency) flag for pkgng
   * deadlock between OS pipes and wait()
   * options detection (track changes in Port's infrastructure)
   * detection of pkgng mode (aka ${OSVERSION} > 1000017)
>>>>>>> a3f1b7e6

0.1.5.3 - 2012 August 19:
 * Dynamically work around python issue 11973

0.1.5.2 - 2012 July 08:
 * Implement support for new options framework

0.1.5.1 - 2012 June 16:
 * Fix reading of new option format

0.1.5 - 2012 May 28:
 * Added '-j' option to tune concurrency
 * Removed '--force' and '--force-all' option to simplify code
 * Major rewrite of stage handling code
 * Initial work for splitting the repo method into multiple stages
 * Use a separate log directory for chroot builds.
 * Use the DependHandler to install ports (i.e. explicit ports can now be
    installed directly from repo or package if --method prescribes that)
 * Fixes:
   * Partial fix for bug 0.1.3.1-0 (superseded by bug 0.1.5-0)
   * Fix the "0 failed" Top-interface bug
   * Properly display information about failed ports
   * Mark dependencies as such (-DINSTALLS_DEPENDS, `pkg set -a 1`)
   * Properly detect installed ports (only match port origin)

0.1.4.1 - 2012 April 23:
 * Fixes:
   * Fix assertion for Port.build_stage (error prevented any port building)
   * Suppress questions from pkgng (s/ALWAYS_ASSUME_YES/ASSUME_ALWAYS_YES/)

0.1.4 - 2012 April 22:
 * Support pkgng as an alternative package manager
 * Support installing packages from a repository
 * Support port pre-cleaning
 * Support dynamic defaults from /etc/make.conf (i.e. DEPENDS_(PRE)CLEAN)
 * Major code cleanup and refactor effort
 * Switch to a revised milestone schedule
 * Fixes:
   * Fix assertion when using PKGINSTALL builder
   * If kevent fails with EINTR then retry command again

0.1.3.1 - 2011 July 21:
 * Install project meta files, for port
 * Add copyright notice (FreeBSD style BSD license)
 * Fixes:
   * Ordering of ports in Top-style monitor
   * Upgrading multiple ports with -u flag (-U is preferred)
   * Many fixes to the build logic (depend resolution and stage checks)

0.1.3: 2011 June 19:
 * Implemented a kqueue (external) event handler
 * Remove the use of callback (use Signal instead)
 * Add multiple methods (with fallback) to resolve a port
 * Obey -DUSE_PACKAGE_DEPENDS (see previous item)
 * Create a persistent stage (and stage) tracker based on signals from builders
 * Improve performance by:
   * Skipping exception check from subprocess
   * Caching variables used by Mk/bsd.port.mk and Mk/bsd.port.subdir.mk
   * Use StateTracker for Top UI

0.1.2 - 2011 April 16:
 * Rename to portbuilder (and pyport->libpb)
 * Use python/distutils to make program installable
 * Add support for profiling internals (use gprof2dot to parse output)
 * Add FreeBSD port (currently only -devel)

0.1.1 - 2011 March 16:
 * Add support for fetch_only mode
 * Add support for (recursive) update mode
 * Cleanup after port completion
 * Allow program to be terminated prematurely
 * Add support for building ports in a chroot environment
 * Add internal support for cross building (convenience)
 * Add package building

0.1.0 - 2011 February 15:
 *  Rewrite of pypkg (now pyport) to remove need for threads

0.0.5 - 2008 November 17:
 * Speedups in:
   - pkg_version
   * CacheDB:
     - Caching of port data
     - Caching of fetched files
   - AutoExit (move to quick notification)
   - PortCache (reduced duplicate jobs)
 * Fix monitor when console access is required (config and interactive build)
 * Port:
   - Self cleaning and precleaning (with precision cleaning)
   - Add logging of port targets
   - Handle pkg-message
   - config stage only calls config when needed
   - fetch exclusion based on files fetching
   - Proper handling of non privileged building (via sudo)

0.0.4 - 2008 October 29:
 * pypkg:
   * Add a stripped down version that can
     - Install/upgrade ports
     - Make packages
     - Allow variables to be passed to make
     - fetch only
     - No op (just prints the commands)
   * Initial support for making INDEX (still too slow)
 * Port:
   - Can clean ports
 * Rename TargetBuilder to StageBuilder
 * Create progress monitor for the build process (aka top mode)
 * Create progress monitor type 2 (aka stat mode)
 * Implement proper thread/system shutdown:
   - Create interrupt handlers
   - Create exit handlers
   - Provide easy interface for running main
 * Cleanup the use of tools
 * Create proper statistical handling of data (with easy collection methods)
 * Allow KeyboardInterrupt to terminate program:
   - Get threads to terminate kindly
 * PortCache:
   - Normalise name (for getters)
 * WorkerQueue:
   - Add terminate and kill functions (to clean off threads)


0.0.3 - 2008 September 30:
 * Port:
   - Make thread safe
   - Use TargetBuilder to handle stages
   - Make depends allocate late
   - Stage resolution fixes
 * DependHandler:
   - Make thread safe
   - Allow constructor to initialise dependencies
   - Add getters for dependencies and dependants (ports and/or field)
 * WorkerQueue:
   - Have all threads terminate on exit()
 * queue:
   - Add installer queue
 * make:
   - Rename pre_target to pre_cmd
   - Handle pipes properly
   - Allow disabling of pre_cmd
   - Condense functionality
 * Create ordering logic for building (and resolving dependants)
 * Remove make_target from global import

0.0.2 - 2008 August 30:
 * Port:
   - Update attribute tables and fixers
   - Late allocation for dependent handler
   - Create handlers for targets
   - Refractured handler code
 * PortDepend:
   - Implement with API and pseudo working code
 * make:
   - Handles environment variables
   - Executor for make targets

0.0.1 - 2008 July 19:
 * Port:
   - Basic Port class created
   - Version information about build and install status
   - Generic attribute support
   - Port creation filterable (to prevent all dependants being created at once)
 * PortCache:
   - Live cache of ports
   - Handles adding ports to the queue for construction
   - Creates a Port on-demand
 * WorkerQueue:
   - Dynamic pool of workers to execute jobs
   - Workers created on-demand
   - Worker pool (numbers) dynamically adjustable
   - Workers terminate when idle<|MERGE_RESOLUTION|>--- conflicted
+++ resolved
@@ -1,6 +1,5 @@
-<<<<<<< HEAD
 X.Y.Z - YYYY MMM DD:
-=======
+
 0.1.5.4 - 2012 October 26:
  * Fixes:
    * ordering of jobs
@@ -8,7 +7,6 @@
    * deadlock between OS pipes and wait()
    * options detection (track changes in Port's infrastructure)
    * detection of pkgng mode (aka ${OSVERSION} > 1000017)
->>>>>>> a3f1b7e6
 
 0.1.5.3 - 2012 August 19:
  * Dynamically work around python issue 11973
