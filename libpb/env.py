"""Environment variables."""

from __future__ import absolute_import

from os import sysconf as _sysconf
from .port.port import Port as _P

__all__ = ["cpus", "env", "env_master", "flags"]

cpus = _sysconf("SC_NPROCESSORS_ONLN")

PKG_DBDIR = "/var/db/pkg"
PORTSDIR = "/usr/ports"

env = {
  "PKG_DBDIR" : PKG_DBDIR,  # Package database directory
  "PORTSDIR"  : PORTSDIR,   # Ports directory
}

flags = {
  "chroot"      : "",                   # Chroot directory of system
  "config"      : "changed",            # Configure ports based on criteria
  "debug"       : False,                # Print extra debug messages
  "depend"      : ["build"],            # Resolve dependencies methods
  "fetch_only"  : False,                # Only fetch ports
  "log_dir"     : "/tmp/portbuilder",   # Directory for logging information
  "log_file"    : "portbuilder",        # General log file
  "mode"        : "install",            # Mode of operation
  "no_op"       : False,                # Do nothing
  "no_op_print" : False,                # Print commands that would have been executed
  "package"     : False,                # Package all installed ports
  "stage"       : _P.ABSENT             # The minimum level for build
}

env_master = {}
env_master.update(env)

def _sysctl(name):
  """Retrieve the string value of a sysctlbyname(3)."""
  from subprocess import Popen, PIPE

  # TODO: create ctypes wrapper around sysctl(3)
  sysctl = Popen(("sysctl", "-n", name), stdout=PIPE, stderr=PIPE, close_fds=True)
  if sysctl.wait() == 0:
    return sysctl.stdout.read()[:-1]
  else:
    return ""

def _get_os_version():
  """Get the OS Version.  Based on how ports/Mk/bsd.port.mk sets OSVERSION"""
  # XXX: platform specific code
  from os.path import isfile
  from re import MULTILINE, search

  for path in ("/usr/include/sys/param.h", "/usr/src/sys/sys/param.h"):
    if isfile(path):
      break
  else:
    path = None

  if path:
    # We have a param.h
    osversion = search('^#define\s+__FreeBSD_version\s+([0-9]*).*$', open(path, "r").read(), MULTILINE)
    if osversion:
      return osversion.groups()[0]

  return _sysctl("kern.osreldate")

def _setup_env():
  """Update the env dictonary based on this programs environment flags."""
  from os import environ, getuid, uname

  for i in env:
    if i in environ:
      env[i] = environ[i]
  # TODO: set env_master from make -V and environ...

  # Cleanup some env variables
  if env["PORTSDIR"][-1] == '/':
    env["PORTSDIR"] = env["PORTSDIR"][:-1]

  # The following variables are conditionally set in ports/Mk/bsd.port.mk
  uname = uname()
<<<<<<< HEAD
  environ["ARCH"] = uname[4]
  environ["OPSYS"] = uname[0]
  environ["OSREL"] = uname[2].split('-', 1)[0].split('(', 1)[0]
  environ["OSVERSION"] = _get_os_version()
  if uname[4] in ("amd64", "ia64"):
=======
  if "ARCH" not in environ:
    environ["ARCH"] = uname[4]
  if "OPSYS" not in environ:
    environ["OPSYS"] = uname[0]
  if "OSREL" not in environ:
    environ["OSREL"] = uname[2].split('-', 1)[0].split('(', 1)[0]
  if "OSVERSION" not in environ:
    environ["OSVERSION"] = _get_os_version()
  if uname[4] in ("amd64", "ia64") and "HAVE_COMPAT_IA32_KERN" not in environ:
    from subprocess import Popen, PIPE
>>>>>>> dfa2f2d1
    # TODO: create ctypes wrapper around sysctl(3)
    environ["HAVE_COMPAT_IA32_KERN"] = "YES" if _sysctl("compat.ia32.maxvmem") else ""
  if "LINUX_OSRELEASE" not in environ:
    environ["LINUX_OSRELEASE"] = _sysctl("compat.linux.osrelease")
  if "UID" not in environ:
    environ["UID"] = str(getuid())
  if "CONFIGURE_MAX_CMD_LEN" not in environ:
    environ["CONFIGURE_MAX_CMD_LEN"] = _sysctl("kern.argmax")

  # The following variables are also conditionally set in ports/Mk/bsd.port.subdir.mk
  if "_OSVERSION" not in environ:
    environ["_OSVERSION"] = uname[2]

_setup_env()<|MERGE_RESOLUTION|>--- conflicted
+++ resolved
@@ -81,13 +81,6 @@
 
   # The following variables are conditionally set in ports/Mk/bsd.port.mk
   uname = uname()
-<<<<<<< HEAD
-  environ["ARCH"] = uname[4]
-  environ["OPSYS"] = uname[0]
-  environ["OSREL"] = uname[2].split('-', 1)[0].split('(', 1)[0]
-  environ["OSVERSION"] = _get_os_version()
-  if uname[4] in ("amd64", "ia64"):
-=======
   if "ARCH" not in environ:
     environ["ARCH"] = uname[4]
   if "OPSYS" not in environ:
@@ -98,7 +91,6 @@
     environ["OSVERSION"] = _get_os_version()
   if uname[4] in ("amd64", "ia64") and "HAVE_COMPAT_IA32_KERN" not in environ:
     from subprocess import Popen, PIPE
->>>>>>> dfa2f2d1
     # TODO: create ctypes wrapper around sysctl(3)
     environ["HAVE_COMPAT_IA32_KERN"] = "YES" if _sysctl("compat.ia32.maxvmem") else ""
   if "LINUX_OSRELEASE" not in environ:
