"""
The next generation package management tools (i.e. pkgng)..
"""
from __future__ import absolute_import

import os

from libpb import env

__all__ = ["add", "info", "remove"]

shell_pkg_add = """
if [ ! -d %(wrkdir)s ]; then
    mkdir -p %(wrkdir)s;
    clean_wrkdir="YES";
fi;
tar -xf %(pkgfile)s -C %(wrkdir)s -s ",/.*/,,g" "*/pkg-static";
%(wrkdir)s/pkg-static add %(pkgfile)s;
rm -f %(wrkdir)s/pkg-static;
if [ "$clean_wrkdir" = "YES" ]; then
    rmdir %(wrkdir)s || true;
fi
"""

os.environ["ASSUME_ALWAYS_YES"] = "YES"

def add(port, repo=False, pkg_dir=None):
    """Add a package for port."""
    if port.attr["pkgname"].rsplit('-', 1)[0] == "pkg":
        # Special case when adding the `pkg' as it provides the functionality
        # and thus cannot add itself (or so one would thing).
        if repo or pkg_dir:
            # TODO: support installing ``pkg'' from a custom $PKGDIR
            args = False
        else:
            args = ("sh", "-ec", shell_pkg_add % port.attr)
    else:
        # Normal package add
        if repo:
<<<<<<< HEAD
            args = ("install", "-y", port.attr["pkgname"])
        elif pkg_dir:
            args = ("add", os.path.join(pkg_dir, port.attr["pkgname"], ".txz"))
=======
            args = ("pkg", "install", "-y", port.attr["pkgname"])
>>>>>>> 9ff64742
        else:
            args = ("pkg", "add", port.attr["pkgfile"])
    return args


def info():
    """List all installed packages with their respective port origin."""
<<<<<<< HEAD
    if env.flags["chroot"]:
        args = ("pkg", "-c", env.flags["chroot"], "info", "-ao")
    else:
        args = ("pkg", "info", "-ao")
    return args


def query(port, prop, repo=False):
    """Query q property of a package."""
    args = ("pkg", "rquery" if repo else "query", "-F", port.attr["pkgname"])
    if prop == "config":
        args += ("%O",)
    else:
        assert not "unknown package property '%s'" % prop
    return args


def remove(pkgs):
    """Remove a package from port."""
    if env.flags["chroot"]:
        args = ("chroot", env.flags["chroot"], "pkg", "remove", "-y")
    else:
        args = ("pkg", "delete", "-y")
    return args + pkgs
=======
    return ("pkg", "info", "-ao")
>>>>>>> 9ff64742
<|MERGE_RESOLUTION|>--- conflicted
+++ resolved
@@ -4,8 +4,6 @@
 from __future__ import absolute_import
 
 import os
-
-from libpb import env
 
 __all__ = ["add", "info", "remove"]
 
@@ -37,13 +35,10 @@
     else:
         # Normal package add
         if repo:
-<<<<<<< HEAD
-            args = ("install", "-y", port.attr["pkgname"])
+            args = ("pkg", "install", "-y", port.attr["pkgname"])
         elif pkg_dir:
-            args = ("add", os.path.join(pkg_dir, port.attr["pkgname"], ".txz"))
-=======
-            args = ("pkg", "install", "-y", port.attr["pkgname"])
->>>>>>> 9ff64742
+            pkgfile = os.path.join(pkg_dir, port.attr["pkgname"], ".txz")
+            args = ("pkg", "add", pkgfile)
         else:
             args = ("pkg", "add", port.attr["pkgfile"])
     return args
@@ -51,12 +46,7 @@
 
 def info():
     """List all installed packages with their respective port origin."""
-<<<<<<< HEAD
-    if env.flags["chroot"]:
-        args = ("pkg", "-c", env.flags["chroot"], "info", "-ao")
-    else:
-        args = ("pkg", "info", "-ao")
-    return args
+    return ("pkg", "info", "-ao")
 
 
 def query(port, prop, repo=False):
@@ -71,11 +61,4 @@
 
 def remove(pkgs):
     """Remove a package from port."""
-    if env.flags["chroot"]:
-        args = ("chroot", env.flags["chroot"], "pkg", "remove", "-y")
-    else:
-        args = ("pkg", "delete", "-y")
-    return args + pkgs
-=======
-    return ("pkg", "info", "-ao")
->>>>>>> 9ff64742
+    return ("pkg", "delete", "-y") + pkgs