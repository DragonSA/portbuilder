--- conflicted
+++ resolved
@@ -41,13 +41,8 @@
             from .env import flags
             from .signal import Signal
 
-<<<<<<< HEAD
             sig = Signal()
-            self.method[port] = flags["depend"][0]
-=======
-            job = Signal()
             self.method[port] = flags["method"][0]
->>>>>>> 97fc7fc2
 
             for builder, method in zip((install, pkginstall, repoinstall),
                                        ("build", "package", "repo")):
