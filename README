--- conflicted
+++ resolved
@@ -52,17 +52,11 @@
   -f PORTS_FILE, --ports-file=PORTS_FILE
                         Use ports from file
   -F, --fetch-only      Only fetch the distribution files for the ports
-<<<<<<< HEAD
   -j J                  Set the queue loads [defaults: attr=#CPU,
                         checksum=CPU/2, fetch=1, build=CPU*2, install=1,
                         package=1]
-=======
-  --force               Force (re)installation of specified ports.
-  --force-all           Force (re)installation of specified ports and all its
-                        dependencies.
   --method=METHOD       Comma separated list of methods to resolve
                         dependencies (build, package, repo) [default: build]
->>>>>>> 97fc7fc2
   -n                    Display the commands that would have been executed,
                         but do not actually execute them.
   -N                    Do not execute any commands.
@@ -111,7 +105,7 @@
 
 Build ports using the pkgng package tool, and try install from a remote
 package repository first
-# portbuilder --depend=repo,build -f /root/ports -DWITH_PKGNG
+# portbuilder --method=repo,build -f /root/ports -DWITH_PKGNG
 
 Install all ports from a repository, installing 4 packages at a time and
 fetching 8 packages at a time
