--- conflicted
+++ resolved
@@ -185,7 +185,6 @@
    - subprocess (and others)
    ? split into own project
  - support `reinstall' target
-<<<<<<< HEAD
  - add support for installing from different package sources (repo, local)
  + refactor/improve make.conf dynamic configuration:
    * refactor existing dynamic configuration
@@ -199,16 +198,9 @@
  - implement sysctl using ctypes
  - cleanup namespace
  - add support to verify if stage is possible (can_do_stage)
-=======
- - refactor/improve make.conf dynamic configuration:
-   - refactor existing dynamic configuration
-   - support DEPENDS_PRECLEAN
-   - support DEPENDS_CLEAN
-   - support NODEPENDSCLEAN
  - allow pkg.version to use "pkg_version" as alternative
  - periodically check that the state tracked pkgdb agrees with pkg_info
  - document libpb initialisation procedure (cache/clean env, load defaults, db init)
->>>>>>> 5dcafe7b
 
 0.1.3 - Milestone 3 (Target Builders):
  * Finish call documentation
