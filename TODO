 - Coding standard:
 - Handle appropriate exceptions
 - Log all relevant events
 - Specify a public API (via __all___)
 - PEP 0008

Pylint:
 - enable pylint E0611
 - verify module level names (e.g. libpb/events)

Low Handing Fruit:
 - fine tune queue lengths
 - manual page
 - wiki page

Future release:
 - Speed up port_version()
 - Add options for either individually executing make targets or in baulk
 * Check spelling for all documentation
 - Increase level of logging
 + Move to the python 2.7 naming and styles (and make compatible with 3)
 - Implement proper recording of ports installation (i.e. when they fail)
 + Refactor:
   - Break ports into its own libraries
   + Try isolate system and ports dependent code
 - move DependHandler to using signals (for status changed)
 - support DESTDIR...
 - handle alternative dependencies
 - update @pkgdep lines
 - add `-x` (and `-X` recursive) to exclude ports
 - rework DependHandlers to use sets, dictionaries

0.7 - Milestone 9 (Sundry modules):
 - Logging infrastructure (for messages for user)
 - manual page(s)
 - ensure only one instance of portbuilder builds per chroot/jail
 - switch to debug off by default

0.6 - Milestone 8 (Finish command line controller):
 - modules:
   - exit
   - monitor
 - Get relative option parity with portupgrade
 - Improve logging settings (such as location, level)
 - index_builder:
   - Add option to direct file output (or just to stdout)
   - Add appropriate checks for duplicate port names...
   - Do we need to sort per category, overall, if at all?
   - Check for 100% compatibility
 + monitor:
   * Show information about failed ports
   - Split into separate modules
   - Stat:
     - Make options a class variable
   + Top:
     + Add option to:
       * Exit program
       - Change update rate
       * Filter viewed ports (i.e. only active and or pending...)
       - A help menu
     - Add some colour???
     - View output of port (via a window)
     - Mouse support
     - Improve output when rendering to small screens
     - Remove /[workers] from output
 - report on failures
 - portbuilder:
   - Allow fuzzy port specification
   - Implement most of portupgrade
   - Handle passwords properly
   - Allow option for no-interactive
 - profile memory usage

0.5 - Milestone 7 (Finish Target Builders):
 - modules:
   - queue
   - target

0.4 - Milestone 6 (Finish Dependent Handling):
 - modules:
   - port/dependhandler
 - DependHandler:
   - Ensure _count is done properly
   - Handle depenancies with fetch_only
   - Fix check (with ref to usage)
   - DependHandler must handle the case when a dependency fails unresolved
   - Check for cyclic dependencies
   - Implement type specific checking (bin vs lib) [mimic ports]
   - Handle stale dependencies (with a dummy PortDepend)
   - Handle a port having failed and still satisfy its dependents
   - Check for conflicts (and handle)

0.3 - Milestone 5 (Finish basic ports infrastructure):
 - modules:
   - make
   - port/port
 + Implement proper and complete logging (and comments)
 + Port:
   * Add logging of port targets
   - Handle pkg-message
   - Check need for status
   - Attributes:
     - Check for a need of PATCHFILES
     - ALWAYS_KEEP_DISTFILES
     - Extend attributes for NO_-
     - FORBIDDEN, BROKEN and IGNORE
     - ONLY_FOR_ARCHS and NOT_FOR_ARCHS
     - DEPRECIATION...
     - NO_BUILD option (and implement)
     - IS_INTERACTIVE
     - NO_CHECKSUM
     - Restrictions
     - etc
   - Handlers:
     - Provide output stream (as work in progress)
 + make:
   * Have logging of build commands (with archival)
   - Add a command prefix (such as for socksify?)
   - Add sudo support
   - Make to class
   - Fix the use of prefexing...
 - refactor jobs (and move jobs to better locations)
 - implement background loading of pkgdb (non-blocking IO)
 - separate fetch/install steps of repo install
 - add priorities for install_queue:
   - pkginstall = higher priority
   - install = normal priority
   - repoinstall = low priority
 - make jobs responsible for stopping themselves
 - mark installed ports/packages as dependency/explicit (or (in)?direct)
 - only load port attributes that are needed
 - cleanup/refactor mk.py
 - update pkgng repo ('pkg update') when it is specified in env.flags["method"]
 - add support for licenses (accepting licenses...)
 * don't install depends when installing from package or repo (pkgng)
 - only install package if it matches port's options
 - add support for jails
 - split repo fetch and repo install stage
 - add soft dependency (aka, conditional dependency, on depend if another port
                        actually needs it).

0.2 - Milestone 4 (Command line controller):
 - Create target to build INDEX
 - Port:
   - Add the describe method (same as the ports version)
 - Create progress monitor type 2 (aka stat mode)
 * Implement build logging for the ports
 - Fix preparation for stages
 * Implement logging (using logging library?)
 - Use Port when referring to defined flags (i.e. INSTALL, BUILD)
 - Use MOVED for port.mk.status (fallback)
 * pkg_mgmt interface (vs direct file inspection)
 * make compatible with pkgng
 - display skipped ports (with toggle)
 * add -j options to control queue loads
 x create a clean_builder
 * clean ports before trying other depend methods
 - indicate progress of each stage (i.e. fetched, built)
 - allow ports to be reinserted into build queue (and connect up)
 * rename builders (module name provides a hint to their purpose)
 * rename queues
 - rename signals
 + start moving library imports to module level (vs method/function)
 + make portbuilder indicate what is happening before Top monitor starts
 - handle queue with stalled job and no active job (not possible with current code)
 - make builds more persistent (i.e. no abort on dependency failure)
 - refactor signal/event code (into own library)
   - signal / event
   - job / queue
   - subprocess (and others)
   ? split into own project
 * support `reinstall' target
 * add support for installing from different package sources (repo, local)
 * refactor/improve make.conf dynamic configuration:
   * refactor existing dynamic configuration
   * support DEPENDS_PRECLEAN
   * support DEPENDS_CLEAN
   * support NODEPENDSCLEAN
   * support PKGREPOSITORY
 * implement clean flags["target"]
 * refactor env/mk code
 * remove reinstall from flags["target"]
 - implement sysctl using ctypes
 + cleanup namespace
 - add support to verify if stage is possible (can_do_stage)
 - allow pkg.version to use "pkg_version" as alternative
 - periodically check that the state tracked pkgdb agrees with pkg_info
 * document libpb initialisation procedure (cache/clean env, load defaults, db init)
 * make pre/post cleaning the default
 * refactor all env.flags (like CONFIG) for better handling
 - rename/refactor make target (move into mk?)
 - fix module level definitions used by port (install status, build stage)
 - eliminate bottleneck in portbuilder for loading attr
 * fix cleaning of ports (why is make call in CleanJob?)
 * fix `job' names in builder
 - use pkg.remove instead of `make deinstall`
<<<<<<< HEAD
 - fix fetch-only mode when using repo method (aka REPOFETCH)
=======
 - rename flags["stage"] to flags["(inst)status"]
>>>>>>> 9ff64742

0.1.3 - Milestone 3 (Target Builders):
 * Finish call documentation
 * Move type() checks to isinstance
 * pypkg:
   * Add ability to update/install ports (basic)
   * Add package ability
   * Allow environment variables to be settable (like ports_dir)
   * Add fetch only option
   * Add -n option (only display commands, don't execute anything)
 * Port:
   * Getter for origin
   * Move targets to queue (not build directly)
   * Fix filtering (for dependencies) [actually remove, miss-placed]
   * Implement proper cleaning
   * Make install status to late initialise
   * Move internal references to external checks (install status)
   * Add clean target (and have a failed port clean itself...)
   * Use batch mode for all stages except config
   * Precleaning
   * Only clean port (don't do recursive cleaning)
   * Handles ports that do not exist
   * Move prepare/finalise to a private method?
   * Efficient version of pkg_version
   * Handler:
     * config:
       * Allow forcing of config options
     * fetch:
       * Add a cache for fetching
       * Check the -distfiles- and subdirs are correct
       * Add cache across ports (on a per file basis)
       * Handle fetching of the same source files (concurrency)
     * install:
       * Update port install status properly
       * Handle when a port is already installed
   * Separate package building
   * Add MAKE_JOBS flags
   * Support stalling of build (interactive)
  * DependHandler:
   * Allow constructor to initialise dependencies
   * Rename to be more descriptive
   * Add getters for dependencies and dependants (ports and/or field)
   * Do not do cyclic dependency allocation (or move to late)
 * queue:
   * Add installer queue
   * Handle stalling of a worker
   * Support loaded jobs
 * make:
   * Handle pipes properly
   * Add logging support (pipe redirection)
   * Condense functionality
   * Fix no opt command displaying
 * Converge common functionality into Monitor (such as start time)
 * Rename TargetBuilder to StageBuilder
 * Move fetch_builder to subclassed of StageBuilder
 * Create progress monitor for the build process (aka top mode)
   * add user interaction
 * Create ordering logic for building (and resolving dependents)
 * Remove make_target from global import
 * Fix PORTSDIR not having a trailing /
 * Rename all Popen return status to 'SUCCESS'
 * Cleanup the use of tools
 * Improve monitor interface, move to classes
 * Allow KeyboardInterrupt to terminate program
 * Move exit handling code to own module
 * Create proper statistical handling of data (with easy collection methods)
 * Implement proper system shutdown
   * Create interrupt handlers
   * Create exit handlers
 * signal based updates of builders and queues:
   * make top monitor use signals
 * fully implement setup (distutils) script (distutils/apiref)
 * procedures
 * improve port/mk.py
 * unset environ flags from make (gmake)
 * only reset port if it has progressed beyond DEPEND
 * spell check
 * s/ependen/ependen/g
 * Split port into its subcomponents:
   * Port
   * PortCache
   * DependHandler
   * System interface (and apply appropriate abstraction)
   * Develop proper API for the library
 * PortCache:
   * Minimise duplicate job requests
 * Fix pkg_version (when some data has corrupted)
 * Add pause and resume support
 * Add documentation FetchLock
 * Make sure ports configured before creating DependHandler
 * Use relative imports
 * Add recursive command:
   * config
   * fetch
   * install
   * package
 * StageBuilder:
   * Handle stage stalls
   * Support loaded jobs
 * Queues:
 * Ensure graceful handling of failed ports (does not appear to work)
 * Make config_builder API compatible with the other Builders?
 * Catch exceptions from callback (all callbacks)
 * Use port's stage_builder (than calling directly)
 * Extend port's stage_builder for non_blocking version
 * Add checks for already fetched files
 * Add labels for queues (active, queued, pending, failed)
 * Add failed queue
 * Add force config option
 * Prevent multiple fetches of the same file!!!
 * When segterm, make sure logging is done properly
 * profile (and make it easy to do so)
 * speed up port.mk.attr (reduce subcalls from make -V)
 * add package support (install from package)
 * create custom Popen class (without exceptions on bad fork)
 * Document all classes, methods, functions and (global|class) variables

0.1.2 - Milestone 2 (Dependent Handler):
 * Port:
   * Complete attribute tables and fixes
   * Proper dependent handling (mimic what ports does)
     * Create class for depends
     * Late allocation (with a check that port is config)
   * Create handlers for various make targets (stages):
     * config
       * Reget attr after config
     * fetch
     * build
     * install
       * Notify all dependants of our success
   * Refactor startup code for stages
     * All previous stages build (without failure)
     * Handle stage depends
   * Refactor cleanup code for stages
 * ports:
   * Make ports_dir settable from the env
 * make:
   * Add handler for environment variables
   * Generic handler for executing make targets
 * python based setup/build script
 * FreeBSD port
 * add `-a` options (aka `pkg_info -aoq`)
 * describe top interface

0.1.1 - Milestone 1 (Basic Port infrastructure):
 * Expand documentation for ports library
 * Add exception handling
 * Add logging
 * Add queuing logic
   * Filter multiple items (prevent duplicates?)
   * Handle different queue items (build, info)
 * Add a Port's cache (memory)
 * Port:
   * Add generic method for getting arbitrary items of information
   * Add port status
   * Add a port filter (for resolving information and calling dependants to be
     constructed)
 * Add a dependency resolver
 * queue: Provide defaults for queue sizes<|MERGE_RESOLUTION|>--- conflicted
+++ resolved
@@ -194,11 +194,8 @@
  * fix cleaning of ports (why is make call in CleanJob?)
  * fix `job' names in builder
  - use pkg.remove instead of `make deinstall`
-<<<<<<< HEAD
  - fix fetch-only mode when using repo method (aka REPOFETCH)
-=======
  - rename flags["stage"] to flags["(inst)status"]
->>>>>>> 9ff64742
 
 0.1.3 - Milestone 3 (Target Builders):
  * Finish call documentation
